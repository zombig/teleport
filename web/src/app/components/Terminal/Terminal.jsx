/*
Copyright 2015 Gravitational, Inc.

Licensed under the Apache License, Version 2.0 (the "License");
you may not use this file except in compliance with the License.
You may obtain a copy of the License at

    http://www.apache.org/licenses/LICENSE-2.0

Unless required by applicable law or agreed to in writing, software
distributed under the License is distributed on an "AS IS" BASIS,
WITHOUT WARRANTIES OR CONDITIONS OF ANY KIND, either express or implied.
See the License for the specific language governing permissions and
limitations under the License.
*/

import React from 'react';
import styled from 'styled-components';
import { connect } from './../nuclear';
import termGetters from 'app/flux/terminal/getters';
import { getters as fileGetters } from 'app/flux/fileTransfer';
import * as terminalActions  from 'app/flux/terminal/actions';
import * as playerActions from 'app/flux/player/actions';
import * as fileActions from 'app/flux/fileTransfer/actions';
import ActionBar from './ActionBar/ActionBar';
import { Indicator, Flex, Text, Button, Box, Typography } from 'shared/components';
import * as Icon from 'shared/components/Icon';
import Xterm from './Xterm/Xterm';
import FileTransferDialog from './FileTransfer';
import Portal from 'shared/components/Modal/Portal';
import Alert from 'shared/components/Alerts';
import { fonts } from 'shared/components/theme';

export class Terminal extends React.Component {

  constructor(props){
    super(props)
  }

  componentDidMount() {
    setTimeout(() => this.props.initTerminal(this.props.termParams), 0);
  }

  startNew = () => {
    const newTermParams = {
      ...this.props.termParams,
      sid: undefined
    }

    this.props.updateRoute(newTermParams);
    this.props.initTerminal(newTermParams);
  }

  replay = () => {
    const { siteId, sid } = this.props.termParams;
    this.props.onOpenPlayer(siteId, sid);
  }

  onCloseFileTransfer = () => {
    this.props.onCloseFileTransfer();
    if (this.termRef) {
      this.termRef.focus();
    }
  }

  onOpenUploadDialog = () => {
    this.props.onOpenUploadDialog(this.props.termParams);
  }

  onOpenDownloadDialog = () => {
    this.props.onOpenDownloadDialog(this.props.termParams);
  }

  onClose = () => {
    this.props.onClose(this.props.termParams.siteId);
  }

  renderXterm(termStore) {
    const { status } = termStore;
    const title = termStore.getServerLabel();

    if (status.isLoading) {
<<<<<<< HEAD
      $content = (
        <Box textAlign="center" m={10}>
          <Indicator />
        </Box>
      );
=======
      return <Indicator />;
>>>>>>> e108b33c
    }

    if (status.isError) {
      return <ErrorIndicator text={status.errorText} />;
    }

    if (status.isNotFound) {
      return (
        <SidNotFoundError
          onReplay={this.replay}
          onNew={this.startNew} />);
    }

    if (status.isReady) {
      const ttyParams = termStore.getTtyParams();
      return (
        <Xterm ref={e => this.termRef = e}
          title={title}
          onSessionEnd={this.onClose}
          ttyParams={ttyParams} />
      );
    }

    return null;
  }

  render() {
    const {
      termStore,
      fileStore,
      onTransferUpdate,
      onTransferStart,
      onTransferRemove
    } = this.props;

    const title = termStore.getServerLabel();
    const isFileTransferDialogOpen = fileStore.isOpen;
    const $xterm = this.renderXterm(termStore);

    return (
      <Portal>
        <StyledTerminal>
          <FileTransferDialog
            store={fileStore}
            onTransferRemove={onTransferRemove}
            onTransferUpdate={onTransferUpdate}
            onTransferStart={onTransferStart}
            onClose={this.onCloseFileTransfer}
          />
          <Flex flexDirection="column" height="100%" width="100%">
            <ActionBar
              onOpenUploadDialog={this.onOpenUploadDialog}
              onOpenDownloadDialog={this.onOpenDownloadDialog}
              isOpen={isFileTransferDialogOpen}
              title={title}
              onClose={this.onClose} />
              {$xterm}
          </Flex>
        </StyledTerminal>
      </Portal>
    );
  }
}

const ErrorIndicator = ({ text }) => (
  <Alert status="danger" m={10}>
    Connection error
    <Text fontSize={1}> {text} </Text>
  </Alert>
)

const SidNotFoundError = ({ onNew, onReplay }) => (
    <Box my={10} mx="auto" width="300px">
      <Typography.h4 textAlign="center">The session is no longer active</Typography.h4>
      <Button block onClick={onNew} my={4}>
        <Icon.Cli /> Start New Session
      </Button>
      <Button block  secondary onClick={onReplay}>
        <Icon.CirclePlay /> Replay Session
      </Button>
    </Box>
)

function mapStoreToProps() {
  return {
    termStore: termGetters.store,
    fileStore: fileGetters.store
  }
}

function mapStateToProps(props) {
  const { sid, login, siteId, serverId } = props.match.params;
  return {
    onOpenUploadDialog: fileActions.openUploadDialog,
    onOpenDownloadDialog: fileActions.openDownloadDialog,
    onTransferRemove: fileActions.removeFile,
    onTransferStart: fileActions.addFile,
    onTransferUpdate: fileActions.updateStatus,
    onCloseFileTransfer: fileActions.closeDialog,
    onClose: terminalActions.close,
    onOpenPlayer: playerActions.open,
    updateRoute: terminalActions.updateRoute,
    initTerminal: terminalActions.initTerminal,
    termParams: {
      sid,
      login,
      siteId,
      serverId,
    }
  }
}

export default connect(mapStoreToProps, mapStateToProps)(Terminal);

const StyledTerminal = styled.div`
  left: 0;
  right: 0;
  position: fixed;
  top: 0;
  bottom: 0;
  background-color:${props => props.theme.colors.bgTerminal};

  .grv-terminal {
    background: none;
    height: 100%;
    width: 100%;
    font-size: 14px;
    line-height: 18px;
    padding: 48px 16px 16px 16px;
  }

  .terminal .xterm-rows > div {
    line-height: 18px;
    white-space: nowrap;
  }

  .grv-terminal .terminal {
    background: none;
    font-family: ${fonts.mono};
    border: none;
    font-size: inherit;
    line-height: normal;
    position: relative;
  }

  .grv-terminal .terminal .xterm-viewport {
    background: none;
    overflow-y: hidden;
  }

  .grv-terminal .terminal * {

  }
`;<|MERGE_RESOLUTION|>--- conflicted
+++ resolved
@@ -80,15 +80,11 @@
     const title = termStore.getServerLabel();
 
     if (status.isLoading) {
-<<<<<<< HEAD
-      $content = (
+      return (
         <Box textAlign="center" m={10}>
           <Indicator />
         </Box>
       );
-=======
-      return <Indicator />;
->>>>>>> e108b33c
     }
 
     if (status.isError) {
